--- conflicted
+++ resolved
@@ -10,15 +10,11 @@
      */
     command?: string;
     /**
+     * Name of command option to request a duel against another user.
+     */
+    commandOptionName?: string;
+    /**
      * Text command used to start a new game.
      */
-<<<<<<< HEAD
     textCommand?: string;
-=======
-    slashCommand?: string;
-    /**
-     * Name of slash command option to request a duel against another user.
-     */
-    slashCommandOptionName?: string;
->>>>>>> c17d2759
 }