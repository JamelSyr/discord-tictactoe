--- conflicted
+++ resolved
@@ -26,25 +26,15 @@
             .withBoard(2, [Player.First, Player.None, Player.None, Player.Second])
             .toMessageOptions();
 
-<<<<<<< HEAD
         const components = <ActionRow<ButtonComponent>[]>options.components;
 
         expect(components).toHaveLength(2);
         expect(components[0].toJSON().components).toHaveLength(2);
         expect(components[1].toJSON().components).toHaveLength(2);
         expect(components[0].toJSON().components[0].label).toBe('X');
-        expect(components[0].toJSON().components[1].label).toBe(' ');
-        expect(components[1].toJSON().components[0].label).toBe(' ');
+        expect(components[0].toJSON().components[1].label).toBe('-');
+        expect(components[1].toJSON().components[0].label).toBe('-');
         expect(components[1].toJSON().components[1].label).toBe('O');
-=======
-        expect(options.components).toHaveLength(2);
-        expect(options.components![0].components).toHaveLength(2);
-        expect(options.components![1].components).toHaveLength(2);
-        expect((options.components![0].components[0] as MessageButton).label).toBe('X');
-        expect((options.components![0].components[1] as MessageButton).label).toBe('-');
-        expect((options.components![1].components[0] as MessageButton).label).toBe('-');
-        expect((options.components![1].components[1] as MessageButton).label).toBe('O');
->>>>>>> f7c15827
     });
 
     it('should compute board using two custom emojies', () => {
