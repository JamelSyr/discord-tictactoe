<<<<<<< HEAD
import { Client, Intents, Message } from 'discord.js';
=======
>>>>>>> 97a665f2
import EventHandler, { EventType } from '@bot/EventHandler';
import TicTacToeBot from '@bot/TicTacToeBot';
import Config from '@config/Config';
import localize from '@i18n/localize';
import { Client, Message } from 'discord.js';

/**
 * Controls all interactions between modules of the bot.
 * Loads configuration, language files and the client.
 *
 * @author Utarwyn
 * @since 2.0.0
 */
class TicTacToe {
    /**
     * Bot configuration
     * @private
     */
    private readonly config: Config;
    /**
     * Internal event handling system
     * @private
     */
    private readonly eventHandler: EventHandler;
    /**
     * Connection handling service to Discord
     * @private
     */
    private readonly bot: TicTacToeBot;

    /**
     * Constructs the game controller.
     *
     * @param config tictactoe configuration, default if not provided
     * @param client deprecated: if you want to attach a client to the module. Now use attach method.
     */
    constructor(config?: Config, client?: Client) {
        this.config = config ?? {};
        this.eventHandler = new EventHandler();
        this.bot = new TicTacToeBot(this.config, this.eventHandler);

        localize.loadFromLocale(this.config.language);

        // Deprecated, remove this in a next future
        if (client) {
            this.attach(client);
        }
    }

    /**
     * Connects the module through an internal Discord client.
     */
    public async login(token?: string): Promise<void> {
        const loginToken = token ?? this.config.token;

        if (!loginToken) {
            throw new Error('Bot token needed to start Discord client.');
        } else if (!this.config.command && !this.config.slashCommand) {
            throw new Error('Game text or slash command needed to start Discord client.');
        }

<<<<<<< HEAD
        const client = new Client({
            intents: [
                Intents.FLAGS.GUILDS,
                Intents.FLAGS.GUILD_MESSAGES,
                Intents.FLAGS.GUILD_MESSAGE_REACTIONS
            ]
        });

        this.bot.attachToClient(client);
=======
        const client = new Client();
>>>>>>> 97a665f2
        await client.login(loginToken);
        this.bot.attachToClient(client);
    }

    /**
     * Attaches an external Discord Client to the module.
     *
     * @param client Discord.js client instance
     */
    public attach(client: Client): void {
        this.bot.attachToClient(client);
    }

    /**
     * Programmatically handles a discord.js message to request a game.
     *
     * @param message Discord.js message object
     */
    public handleMessage(message: Message): void {
        this.bot.handleMessage(message);
    }

    /**
     * Programmatically handles a discord.js interaction to request a game.
     *
     * @param interaction Discord.js interaction object
     * @param client Discord.js client instance
     */
    public handleInteraction(interaction: any, client: Client): void {
        this.bot.handleInteraction(interaction, client);
    }

    /**
     * Register a listener to a specific event by its name.
     *
     * @param eventName name of the event to listen
     * @param listener  callback method called when the event is emitted
     */
    public on(eventName: EventType, listener: (data?: any) => void): void {
        this.eventHandler.registerListener(eventName, listener);
    }

    /**
     * Old method which connects the module through an internal Discord client.
     * Please now use {@link login} method. Will be removed in a next future.
     *
     * @deprecated
     */
    public async connect(): Promise<void> {
        return this.login();
    }
}

export = TicTacToe;<|MERGE_RESOLUTION|>--- conflicted
+++ resolved
@@ -1,12 +1,8 @@
-<<<<<<< HEAD
-import { Client, Intents, Message } from 'discord.js';
-=======
->>>>>>> 97a665f2
 import EventHandler, { EventType } from '@bot/EventHandler';
 import TicTacToeBot from '@bot/TicTacToeBot';
 import Config from '@config/Config';
 import localize from '@i18n/localize';
-import { Client, Message } from 'discord.js';
+import { Client, CommandInteraction, Intents, Message } from 'discord.js';
 
 /**
  * Controls all interactions between modules of the bot.
@@ -63,7 +59,6 @@
             throw new Error('Game text or slash command needed to start Discord client.');
         }
 
-<<<<<<< HEAD
         const client = new Client({
             intents: [
                 Intents.FLAGS.GUILDS,
@@ -71,11 +66,6 @@
                 Intents.FLAGS.GUILD_MESSAGE_REACTIONS
             ]
         });
-
-        this.bot.attachToClient(client);
-=======
-        const client = new Client();
->>>>>>> 97a665f2
         await client.login(loginToken);
         this.bot.attachToClient(client);
     }
@@ -102,10 +92,9 @@
      * Programmatically handles a discord.js interaction to request a game.
      *
      * @param interaction Discord.js interaction object
-     * @param client Discord.js client instance
      */
-    public handleInteraction(interaction: any, client: Client): void {
-        this.bot.handleInteraction(interaction, client);
+    public handleInteraction(interaction: CommandInteraction): void {
+        this.bot.handleInteraction(interaction);
     }
 
     /**
