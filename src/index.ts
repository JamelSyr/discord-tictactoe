--- conflicted
+++ resolved
@@ -2,12 +2,8 @@
 import TicTacToeBot from '@bot/TicTacToeBot';
 import Config from '@config/Config';
 import localize from '@i18n/localize';
-<<<<<<< HEAD
+import { MessageProvider } from '@i18n/types';
 import { ChatInputCommandInteraction, Client, GatewayIntentBits, Message } from 'discord.js';
-=======
-import { MessageProvider } from '@i18n/types';
-import { Client, CommandInteraction, Intents, Message } from 'discord.js';
->>>>>>> 614e92d0
 
 /**
  * Controls all interactions between modules of the bot.
