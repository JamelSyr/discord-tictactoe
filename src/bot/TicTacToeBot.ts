--- conflicted
+++ resolved
@@ -62,22 +62,11 @@
      */
     public attachToClient(client: Client): void {
         // Handle slash command if enabled
-<<<<<<< HEAD
         if (this.configuration.command) {
             const register = new AppCommandRegister(
                 client.application!.commands,
-                this.configuration.command
-=======
-        if (this.configuration.slashCommand) {
-            const register = new AppCommandRegister(
-                client,
-                this.configuration.slashCommand,
-                this.configuration.slashCommandOptionName ?? 'opponent'
-            );
-            client.on('message', register.handleDeployMessage.bind(register));
-            client.ws.on('INTERACTION_CREATE' as WSEventType, interaction =>
-                this.command.handleInteraction(client, interaction)
->>>>>>> c17d2759
+                this.configuration.command,
+                this.configuration.commandOptionName ?? 'opponent'
             );
             client.on('messageCreate', register.handleDeployMessage.bind(register));
             client.on('interactionCreate', this.command.handleInteraction.bind(this.command));
