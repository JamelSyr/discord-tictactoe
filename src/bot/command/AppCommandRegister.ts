import localize from '@i18n/localize';
import { ApplicationCommandManager, Message } from 'discord.js';

/**
 * Manages application command used by the module.
 *
 * @author Utarwyn
 * @since 2.2.0
 */
export default class AppCommandRegister {
    /**
     * Discord.js application command manager instance
     * @private
     */
    private readonly commandManager: ApplicationCommandManager;
    /**
     * Name of the application command to register
     * @private
     */
    private readonly name: string;
    /**
     * Name of the option to mention another user
     * @private
     */
    private readonly optionName: string;

    /**
     * Constructs application command registration handler.
     *
     * @param commandManager discord.js client instance
     * @param name application name to register
     * @param optionName name of the option to mention another user
     */
<<<<<<< HEAD
    constructor(commandManager: ApplicationCommandManager, name: string) {
        this.commandManager = commandManager;
=======
    constructor(client: Client, name: string, optionName: string) {
        this.client = client;
>>>>>>> c17d2759
        this.name = name;
        this.optionName = optionName;
    }

    /**
     * Handles messages to deploy or delete
     * the application command in a specific guild.
     *
     * @param message discord.js message object
     */
    public async handleDeployMessage(message: Message): Promise<void> {
        if (message.guild && message.member && message.member.permissions.has('ADMINISTRATOR')) {
            if (message.content === '?tttdeploy') {
                await this.registerInGuild(message.guild.id);
                await message.reply(`Command /${this.name} has been registered.`);
            } else if (message.content === '?tttdelete') {
                const executed = await this.deleteInGuild(message.guild.id);
                if (executed) {
                    await message.reply(`Command /${this.name} has been unregistered.`);
                } else {
                    await message.reply(`Command /${this.name} not found.`);
                }
            }
        }
    }

    /**
     * Registers the application command into a guild.
     *
     * @param guildId guild identifier which will receive the command
     * @private
     */
    private async registerInGuild(guildId: string): Promise<void> {
<<<<<<< HEAD
        await this.commandManager.create(
            {
                name: this.name,
                description: localize.__('command.description'),
                options: [
                    {
                        type: 6,
                        name: 'opponent',
                        description: localize.__('command.option-user')
                    }
                ]
            },
            guildId
        );
=======
        return (this.client['api'] as any)
            .applications(this.client.user!.id)
            .guilds(guildId)
            .commands.post({
                data: {
                    name: this.name,
                    description: localize.__('command.description'),
                    options: [
                        {
                            type: 6,
                            name: this.optionName,
                            description: localize.__('command.option-user')
                        }
                    ]
                }
            });
>>>>>>> c17d2759
    }

    /**
     * Deletes the application command from a guild.
     *
     * @param guildId guild identifier in which the command will be deleted
     * @private
     */
    private async deleteInGuild(guildId: string): Promise<boolean> {
        const commands = await this.commandManager.fetch({ guildId });
        const command = commands?.find(cmd => cmd.name === this.name);

        if (command) {
            await this.commandManager.delete(command.id, guildId);
            return true;
        } else {
            return false;
        }
    }
}<|MERGE_RESOLUTION|>--- conflicted
+++ resolved
@@ -31,13 +31,8 @@
      * @param name application name to register
      * @param optionName name of the option to mention another user
      */
-<<<<<<< HEAD
-    constructor(commandManager: ApplicationCommandManager, name: string) {
+    constructor(commandManager: ApplicationCommandManager, name: string, optionName: string) {
         this.commandManager = commandManager;
-=======
-    constructor(client: Client, name: string, optionName: string) {
-        this.client = client;
->>>>>>> c17d2759
         this.name = name;
         this.optionName = optionName;
     }
@@ -71,7 +66,6 @@
      * @private
      */
     private async registerInGuild(guildId: string): Promise<void> {
-<<<<<<< HEAD
         await this.commandManager.create(
             {
                 name: this.name,
@@ -79,31 +73,13 @@
                 options: [
                     {
                         type: 6,
-                        name: 'opponent',
+                        name: this.optionName,
                         description: localize.__('command.option-user')
                     }
                 ]
             },
             guildId
         );
-=======
-        return (this.client['api'] as any)
-            .applications(this.client.user!.id)
-            .guilds(guildId)
-            .commands.post({
-                data: {
-                    name: this.name,
-                    description: localize.__('command.description'),
-                    options: [
-                        {
-                            type: 6,
-                            name: this.optionName,
-                            description: localize.__('command.option-user')
-                        }
-                    ]
-                }
-            });
->>>>>>> c17d2759
     }
 
     /**
