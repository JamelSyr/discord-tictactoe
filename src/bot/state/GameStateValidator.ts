import MessagingTunnel from '@bot/messaging/MessagingTunnel';
import GameStateManager from '@bot/state/GameStateManager';
<<<<<<< HEAD
import InteractionConfig from '@config/InteractionConfig';
import { GuildMember, PermissionsString } from 'discord.js';
=======
import Config from '@config/Config';
import { GuildMember, PermissionString } from 'discord.js';
>>>>>>> d7a460c4

/**
 * Validates state of a messaging tunnel
 * in order to create a game or a duel request.
 *
 * @author Utarwyn
 * @since 2.2.0
 */
export default class GameStateValidator {
    /**
     * List with all permissions that the bot needs to work properly.
     * @private
     */
<<<<<<< HEAD
    private static readonly PERM_LIST: PermissionsString[] = [
        'AddReactions',
        'ReadMessageHistory',
        'SendMessages',
        'ViewChannel'
    ]; // bot doesn't need manage message to delete its own message
=======
    private static readonly PERM_LIST: PermissionString[] = [
        'READ_MESSAGE_HISTORY',
        'SEND_MESSAGES',
        'VIEW_CHANNEL'
    ];
    /**
     * Permission that the bot needs to add reactions.
     * @private
     */
    private static readonly PERM_ADD_REACTIONS: PermissionString = 'ADD_REACTIONS';
>>>>>>> d7a460c4

    /**
     * Stores configuration of the module.
     * @private
     */
    private readonly manager: GameStateManager;

    /**
     * Creates the game state validator.
     *
     * @param manager game state manager
     */
    constructor(manager: GameStateManager) {
        this.manager = manager;
    }

    /**
     * Retrieves the module configuration.
     */
    public get config(): Config {
        return this.manager.bot.configuration;
    }

    /**
     * Retrieves collection of member cooldown end times.
     */
    public get cooldownEndTimes(): Map<string, number> {
        return this.manager.memberCooldownEndTimes;
    }

    /**
     * Checks if an interaction through a messaging tunnel is valid or not.
     *
     * @param tunnel messaging tunnel object
     * @returns true if the interaction is valid, false otherwise
     */
    public isInteractionValid(tunnel: MessagingTunnel): boolean {
        return this.isMessagingAllowed(tunnel) && this.isMemberAllowed(tunnel.author);
    }

    /**
     * Checks if creating a new game is possible based on channel state and author.
     *
     * @param tunnel messaging tunnel object
     * @param invited invited guild member, can be undefined
     * @returns true if a game can be created, false otherwise
     */
    public isNewGamePossible(tunnel: MessagingTunnel, invited?: GuildMember): boolean {
        return (
            // Check if one of both entites is already playing
            !this.manager.gameboards.some(gameboard =>
                [tunnel.author, invited].some(
                    entity => entity && gameboard.entities.includes(entity)
                )
            ) &&
            // Check if there is already a game inside the channel or bypass option enabled
            (this.config.simultaneousGames ||
                !this.manager.gameboards.some(
                    gameboard => gameboard.tunnel.channel === tunnel.channel
                ))
        );
    }

    /**
     * Checks if a messaging tunnel takes place in an allowed channel.
     *
     * @param tunnel module messaging tunnel
     * @returns true if channel allowed
     * @private
     */
    private isMessagingAllowed(tunnel: MessagingTunnel): boolean {
        return (
            this.hasPermissionsInChannel(tunnel) &&
            (!this.config.allowedChannelIds ||
                this.config.allowedChannelIds.length === 0 ||
                this.config.allowedChannelIds.includes(tunnel.channel.id))
        );
    }

    /**
     * Checks if bot has permissions to operate
     * in a specific channel based on the messaging tunnel.
     *
     * @param tunnel messaging tunnel
     * @return true if bot got all permissions, false otherwise
     * @private
     */
    private hasPermissionsInChannel(tunnel: MessagingTunnel): boolean {
<<<<<<< HEAD
        const allowed =
            tunnel.channel.guild.members.me
                ?.permissionsIn(tunnel.channel)
                ?.has(GameStateValidator.PERM_LIST) ?? false;
=======
        const perms = [...GameStateValidator.PERM_LIST];
        if (this.config.gameBoardReactions) {
            perms.push(GameStateValidator.PERM_ADD_REACTIONS);
        }
>>>>>>> d7a460c4

        const allowed = tunnel.channel.guild.me?.permissionsIn(tunnel.channel)?.has(perms) ?? false;
        if (!allowed) {
            console.error(
                `Cannot operate because of a lack of permissions in the channel #${tunnel.channel.name}`
            );
        }

        return allowed;
    }

    /**
     * Checks if the messaging tunnel can be
     * used for a specific member of the guild.
     *
     * @param member discord.js guild member object
     * @returns true if the member got permissions
     * @private
     */
    private isMemberAllowed(member: GuildMember): boolean {
        return this.isMemberAllowedByRole(member) && this.isMemberAllowedByCooldown(member);
    }

    /**
     * Verifies if a member can use
     * the messaging tunnel based on its roles.
     *
     * @param member discord.js member object
     * @returns true if the member is allowed based on its roles
     * @private
     */
    private isMemberAllowedByRole(member: GuildMember): boolean {
        return (
            !this.config.allowedRoleIds ||
            this.config.allowedRoleIds.length == 0 ||
            member.permissions.has('Administrator') ||
            member.roles.cache.some(role => this.config.allowedRoleIds!.includes(role.id))
        );
    }

    /**
     * Verifies if a member can use
     * the messaging tunnel based on its cooldown.
     *
     * @param member discord.js guild member instance
     * @returns true if the user do not have a valid cooldown in progress
     * @private
     */
    private isMemberAllowedByCooldown(member: GuildMember): boolean {
        return (
            !this.config.requestCooldownTime ||
            this.config.requestCooldownTime === 0 ||
            !this.cooldownEndTimes.has(member.id) ||
            this.cooldownEndTimes.get(member.id)! < Date.now()
        );
    }
}<|MERGE_RESOLUTION|>--- conflicted
+++ resolved
@@ -1,12 +1,7 @@
 import MessagingTunnel from '@bot/messaging/MessagingTunnel';
 import GameStateManager from '@bot/state/GameStateManager';
-<<<<<<< HEAD
-import InteractionConfig from '@config/InteractionConfig';
+import Config from '@config/Config';
 import { GuildMember, PermissionsString } from 'discord.js';
-=======
-import Config from '@config/Config';
-import { GuildMember, PermissionString } from 'discord.js';
->>>>>>> d7a460c4
 
 /**
  * Validates state of a messaging tunnel
@@ -20,25 +15,16 @@
      * List with all permissions that the bot needs to work properly.
      * @private
      */
-<<<<<<< HEAD
     private static readonly PERM_LIST: PermissionsString[] = [
-        'AddReactions',
         'ReadMessageHistory',
         'SendMessages',
         'ViewChannel'
-    ]; // bot doesn't need manage message to delete its own message
-=======
-    private static readonly PERM_LIST: PermissionString[] = [
-        'READ_MESSAGE_HISTORY',
-        'SEND_MESSAGES',
-        'VIEW_CHANNEL'
     ];
     /**
      * Permission that the bot needs to add reactions.
      * @private
      */
-    private static readonly PERM_ADD_REACTIONS: PermissionString = 'ADD_REACTIONS';
->>>>>>> d7a460c4
+    private static readonly PERM_ADD_REACTIONS: PermissionsString = 'AddReactions';
 
     /**
      * Stores configuration of the module.
@@ -127,19 +113,13 @@
      * @private
      */
     private hasPermissionsInChannel(tunnel: MessagingTunnel): boolean {
-<<<<<<< HEAD
-        const allowed =
-            tunnel.channel.guild.members.me
-                ?.permissionsIn(tunnel.channel)
-                ?.has(GameStateValidator.PERM_LIST) ?? false;
-=======
         const perms = [...GameStateValidator.PERM_LIST];
         if (this.config.gameBoardReactions) {
             perms.push(GameStateValidator.PERM_ADD_REACTIONS);
         }
->>>>>>> d7a460c4
 
-        const allowed = tunnel.channel.guild.me?.permissionsIn(tunnel.channel)?.has(perms) ?? false;
+        const allowed =
+            tunnel.channel.guild.members.me?.permissionsIn(tunnel.channel)?.has(perms) ?? false;
         if (!allowed) {
             console.error(
                 `Cannot operate because of a lack of permissions in the channel #${tunnel.channel.name}`
