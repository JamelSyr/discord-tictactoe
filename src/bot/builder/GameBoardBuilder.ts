--- conflicted
+++ resolved
@@ -3,7 +3,7 @@
 import AI from '@tictactoe/ai/AI';
 import Entity from '@tictactoe/Entity';
 import { Player } from '@tictactoe/Player';
-import { MessageCreateOptions } from 'discord.js';
+import { APIEmbed, MessageCreateOptions, resolveColor } from 'discord.js';
 
 /**
  * Builds representation of a game board using text emojis
@@ -158,11 +158,7 @@
      *
      * @returns message options of the gameboard
      */
-<<<<<<< HEAD
-    toMessageOptions(): MessageCreateOptions {
-=======
-    public toMessageOptions(): MessageOptions {
->>>>>>> 6e8b0eab
+    public toMessageOptions(): MessageCreateOptions {
         // Generate string representation of the board
         let board = '';
 
@@ -175,12 +171,21 @@
 
         // Generate final string
         const state = this.state && board ? '\n' + this.state : this.state;
+
+        // Use an embed if enabled
+        let embed: APIEmbed | null = null;
+        if (this.embedColor) {
+            embed = {
+                title: this.title,
+                description: board + state,
+                color: resolveColor(this.embedColor)
+            };
+        }
+
         return {
             allowedMentions: { parse: ['users'] },
-            embeds: this.embedColor
-                ? [{ title: this.title, description: board + state, color: this.embedColor }]
-                : undefined,
-            content: !this.embedColor ? this.title + board + state : undefined,
+            embeds: embed !== null ? [embed] : undefined,
+            content: embed === null ? this.title + board + state : undefined,
             components: []
         };
     }
