--- conflicted
+++ resolved
@@ -122,20 +122,9 @@
      * @param emojiIndex index of the emoji to display next to entity name
      * @returns same instance
      */
-<<<<<<< HEAD
-    public withEntityPlaying(entity?: Entity): this {
-        if (entity instanceof AI) {
-            this.state = localize.__('game.waiting-ai');
-        } else if (!entity) {
-            this.state = localize.__('game.load');
-        } else {
-            this.state = localize.__('game.action', { player: entity.toString() });
-        }
-=======
     public withEntityPlaying(entity: Entity, emojiIndex?: number): this {
         this.stateEntity = { name: entity.toString(), emojiIndex: emojiIndex };
         this.stateKey = entity instanceof AI ? 'game.waiting-ai' : 'game.action';
->>>>>>> a614a7eb
         return this;
     }
 
@@ -161,11 +150,7 @@
      * @returns same instance
      */
     public withExpireMessage(): this {
-<<<<<<< HEAD
-        this.state = localize.__('game.expire');
-=======
         this.stateKey = 'game.expire';
->>>>>>> a614a7eb
         return this;
     }
 
@@ -196,35 +181,22 @@
             }
         }
 
-<<<<<<< HEAD
-        // Generate final string
-        const state = this.state && board ? '\n' + this.state : this.state;
+        const state = this.generateState();
+        const stateWithBoard = `${board}${board && state ? '\n' : ''}${state}`;
 
         // Use an embed if enabled
         let embed: APIEmbed | null = null;
         if (this.embedColor) {
             embed = {
                 title: this.title,
-                description: board + state,
+                description: stateWithBoard,
                 color: resolveColor(this.embedColor)
             };
         }
-
         return {
             allowedMentions: { parse: ['users'] },
             embeds: embed !== null ? [embed] : [],
-            content: embed === null ? this.title + board + state : undefined,
-=======
-        const state = this.generateState();
-        const stateWithBoard = `${board}${board && state ? '\n' : ''}${state}`;
-
-        return {
-            allowedMentions: { parse: ['users'] },
-            embeds: this.embedColor
-                ? [{ title: this.title, description: stateWithBoard, color: this.embedColor }]
-                : [],
-            content: !this.embedColor ? this.title + stateWithBoard : undefined,
->>>>>>> a614a7eb
+            content: embed === null ? this.title + stateWithBoard : undefined,
             components: []
         };
     }
