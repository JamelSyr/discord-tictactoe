--- conflicted
+++ resolved
@@ -111,15 +111,8 @@
         }
 
         return {
-<<<<<<< HEAD
-            embeds: embed !== null ? [embed] : undefined,
+            embeds: embed !== null ? [embed] : [],
             content: embed === null ? this.title + this.state : undefined,
-=======
-            embeds: this.embedColor
-                ? [{ title: this.title, description: this.state, color: this.embedColor }]
-                : [],
-            content: !this.embedColor ? this.title + this.state : undefined,
->>>>>>> f7c15827
             components: [...Array(this.boardSize).keys()].map(row =>
                 new ActionRowBuilder<ButtonBuilder>().addComponents(
                     [...Array(this.boardSize).keys()].map(col => this.createButton(row, col))
