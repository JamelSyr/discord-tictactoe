--- conflicted
+++ resolved
@@ -15,18 +15,12 @@
         with:
           node-version: '18.x'
           registry-url: 'https://registry.npmjs.org'
-<<<<<<< HEAD
       - name: Install dependencies 🔧
         run: yarn install --frozen-lockfile
       - name: Prepare release 🚀
         run: yarn release
       - name: Publish package on NPM 📦
-        run: npm publish --access public
-=======
-      - run: yarn install
-      - run: yarn release
-      - run: npm publish --provenance --access public
->>>>>>> 243c6acc
+        run: npm publish --provenance --access public
         env:
           NODE_AUTH_TOKEN: ${{ secrets.NPM_TOKEN }}
 
